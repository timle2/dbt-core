<<<<<<< HEAD
from dbt.task.base import BaseTask
=======
from dbt.logger import GLOBAL_LOGGER as logger
from dbt.task.base import ConfiguredTask
>>>>>>> 5762e5fd
from dbt.adapters.factory import get_adapter
from dbt.loader import GraphLoader

import dbt
import dbt.utils
import dbt.exceptions


class RunOperationTask(ConfiguredTask):
    def _get_macro_parts(self):
        macro_name = self.args.macro
        if '.' in macro_name:
            package_name, macro_name = macro_name.split(".", 1)
        else:
            package_name = None

        return package_name, macro_name

    def _get_kwargs(self):
        return dbt.utils.parse_cli_vars(self.args.args)

    def _run_unsafe(self):
        manifest = GraphLoader.load_all(self.config)
        adapter = get_adapter(self.config)

        package_name, macro_name = self._get_macro_parts()
        macro_kwargs = self._get_kwargs()

        with adapter.connection_named('macro_{}'.format(macro_name)):
            adapter.clear_transaction()
            res = adapter.execute_macro(
                macro_name,
                project=package_name,
                kwargs=macro_kwargs,
                manifest=manifest
            )

        return res

    def run(self):
        try:
            result = self._run_unsafe()
        except dbt.exceptions.Exception as exc:
            logger.error(
                'Encountered an error while running operation: {}'
                .format(exc)
            )
            logger.debug('', exc_info=True)
            return False, None
        except Exception as exc:
            logger.error(
                'Encountered an uncaught exception while running operation: {}'
                .format(exc)
            )
            logger.debug('', exc_info=True)
            return False, None
        else:
            return True, result

    def interpret_results(self, results):
        success, _ = results
        return success<|MERGE_RESOLUTION|>--- conflicted
+++ resolved
@@ -1,9 +1,5 @@
-<<<<<<< HEAD
-from dbt.task.base import BaseTask
-=======
 from dbt.logger import GLOBAL_LOGGER as logger
 from dbt.task.base import ConfiguredTask
->>>>>>> 5762e5fd
 from dbt.adapters.factory import get_adapter
 from dbt.loader import GraphLoader
 
